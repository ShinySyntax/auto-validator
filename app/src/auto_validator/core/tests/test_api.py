--- conflicted
+++ resolved
@@ -10,20 +10,15 @@
 
 V1_FILES_URL = "/api/v1/files/"
 
-
-<<<<<<< HEAD
 @pytest.mark.django_db
 def test_file_upload_with_valid_signature(api_client, wallet, validator_instance):
-=======
-def test_file_upload(api_client, eq):
->>>>>>> dc7207c4
     file_content = io.BytesIO(b"file content")
     file_content.name = "testfile.txt"
 
     file_data = {
         "file": file_content,
     }
-<<<<<<< HEAD
+
     headers = {}
     headers["Note"] = ""
     headers["SubnetID"] = "1"
@@ -53,35 +48,17 @@
         + wallet.hotkey.ss58_address
         + r"-.*-testfile.txt$",
         response_data["url"],
-=======
-    response = api_client.post(V1_FILES_URL, file_data, format="multipart")
-
-    assert (response.status_code, response.json()) == (
-        status.HTTP_201_CREATED,
-        {
-            "id": eq(lambda x: isinstance(x, int)),
-            "file_name": "testfile.txt",
-            "file_size": 12,
-            "description": "",
-            "created_at": eq(lambda x: bool(datetime.fromisoformat(x))),
-            "url": eq(lambda x: x.startswith("http://testserver/media/") and x.endswith("testfile.txt")),
-        },
->>>>>>> dc7207c4
     )
 
     assert UploadedFile.objects.count() == 1
     uploaded_file = UploadedFile.objects.first()
     assert uploaded_file.file_name == "testfile.txt"
     assert uploaded_file.description == ""
-<<<<<<< HEAD
     assert uploaded_file.hotkey.hotkey == wallet.hotkey.ss58_address
-=======
->>>>>>> dc7207c4
     assert uploaded_file.file_size == 12
 
 
 @pytest.mark.django_db
-<<<<<<< HEAD
 def test_file_upload_with_invalid_signature(api_client, wallet, validator_instance):
     file_content = io.BytesIO(b"file content")
     file_content.name = "testfile.txt"
@@ -147,16 +124,10 @@
     UploadedFile.objects.create(
         file_name="file3.txt", file_size=3, hotkey=another_hotkey, storage_file_name="file3.txt"
     )
-=======
-def test_list_files(api_client, eq):
-    UploadedFile.objects.create(file_name="file1.txt", file_size=1, storage_file_name="file1.txt")
-    UploadedFile.objects.create(file_name="file2.txt", file_size=2, storage_file_name="file2.txt")
->>>>>>> dc7207c4
 
     response = api_client.get(V1_FILES_URL, headers={"Hotkey": hotkey.hotkey, "Note": ""})
 
     assert response.status_code == status.HTTP_200_OK
-<<<<<<< HEAD
     response_data = response.json()
     assert len(response_data) == 2
     assert response_data[0]["file_name"] == "file1.txt"
@@ -167,26 +138,6 @@
     assert response_data[1]["file_size"] == 2
     assert response_data[1]["description"] == ""
     assert re.match(r"^/media/file2.txt$", response_data[1]["url"])
-=======
-    assert response.json() == [
-        {
-            "id": eq(lambda x: isinstance(x, int)),
-            "file_name": "file1.txt",
-            "file_size": 1,
-            "description": "",
-            "created_at": eq(lambda x: bool(datetime.fromisoformat(x))),
-            "url": eq(lambda x: x.startswith("http://testserver/media/") and x.endswith("file1.txt")),
-        },
-        {
-            "id": eq(lambda x: isinstance(x, int)),
-            "file_name": "file2.txt",
-            "file_size": 2,
-            "description": "",
-            "created_at": eq(lambda x: bool(datetime.fromisoformat(x))),
-            "url": eq(lambda x: x.startswith("http://testserver/media/") and x.endswith("file2.txt")),
-        },
-    ]
->>>>>>> dc7207c4
 
 
 @pytest.mark.django_db
